--- conflicted
+++ resolved
@@ -6,17 +6,14 @@
 import os
 import tempfile
 import textwrap
-<<<<<<< HEAD
+import uuid
 from shlex import quote
 from typing import Any, Literal
-=======
-import uuid
-from typing import Dict, List, Literal, Optional, Union
->>>>>>> 81ca1311
+
+import toml
 
 import hail as hl
 import hailtop.batch as hb
-import toml
 from hail.utils.java import Env
 from hailtop.config import get_deploy_config
 
@@ -26,12 +23,8 @@
     dataset_path,
     genome_build,
     get_config,
-<<<<<<< HEAD
     reference_path,
-=======
-    retrieve,
     set_config_paths,
->>>>>>> 81ca1311
     try_get_ar_guid,
 )
 from cpg_utils.constants import DEFAULT_GITHUB_ORGANISATION
@@ -132,7 +125,8 @@
         self.total_job_num = 0
         self.pool_label = pool_label
         if not get_config()['hail'].get('dry_run') and not isinstance(
-            self._backend, hb.LocalBackend
+            self._backend,
+            hb.LocalBackend,
         ):
             self._copy_configs_to_remote()
 
@@ -623,12 +617,8 @@
     *func_args: Any,
     setup_gcp: bool = False,
     setup_hail: bool = True,
-<<<<<<< HEAD
     packages: list[str] | None = None,
-=======
-    packages: Optional[List[str]] = None,
     init_batch_args: dict[str, str | int] | None = None,
->>>>>>> 81ca1311
 ) -> str:
     """
     Construct a command to run a python function inside a Hail Batch job.
@@ -645,9 +635,7 @@
 
     # translate any input arguments into an embeddable String
     if init_batch_args:
-        batch_overrides = ', '.join(
-            f'{k}={repr(v)}' for k, v in init_batch_args.items()
-        )
+        batch_overrides = ', '.join(f'{k}={v!r}' for k, v in init_batch_args.items())
     else:
         batch_overrides = ''
 
