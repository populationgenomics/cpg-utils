"""Convenience functions related to Hail."""

import asyncio
import inspect
import os
import textwrap
from pathlib import Path
from typing import Optional, Union, List

import hail as hl
import hailtop.batch as hb
from cloudpathlib import CloudPath
from cloudpathlib.anypath import to_anypath

from config import get_config


# template commands strings
GCLOUD_AUTH_COMMAND = (
    'gcloud -q auth activate-service-account --key-file=/gsa-key/key.json'
)
BASE_CMD = """
import logging
logger = logging.getLogger(__file__)
logging.basicConfig(format='%(levelname)s (%(name)s %(lineno)s): %(message)s')
logger.setLevel(logging.INFO)
"""
HAIL_STARTUP = """
import asyncio
import hail as hl
asyncio.get_event_loop().run_until_complete(
    hl.init_batch(
        default_reference='{default_reference}',
        billing_project='{hail_billing_project}',
        remote_tmpdir='{hail_bucket}',
    )
)
"""
CMD_MODULE = """
{source_module}
{func_name}{func_args}
"""
CMD_SCRIPT = """
set -o pipefail
set -ex
{gcloud_auth}

{packages}

cat << EOT >> script.py
{command}
EOT
python3 script.py
"""


def init_batch(**kwargs):
    """
    Initializes the Hail Query Service from within Hail Batch.
    Requires the `hail/billing_project` and `hail/bucket` config variables to be set.

    Parameters
    ----------
    kwargs : keyword arguments
        Forwarded directly to `hl.init_batch`.
    """
    return asyncio.get_event_loop().run_until_complete(
        hl.init_batch(
            default_reference='GRCh38',
            billing_project=get_config()['hail']['billing_project'],
            remote_tmpdir=remote_tmpdir(),
            **kwargs,
        )
    )


def copy_common_env(job: hb.batch.job.Job) -> None:
    """Copies common environment variables that we use to run Hail jobs.

    These variables are typically set up in the analysis-runner driver, but need to be
    passed through for "batch-in-batch" use cases.

    The environment variable values are extracted from the current process and
<<<<<<< HEAD
    copied to the environment dictionary of the given Hail Batch job.
    """
    # If possible, please don't add new environment variables here, but instead add
    # config variables.
    for key in ('CPG_CONFIG_PATH',):
=======
    copied to the environment dictionary of the given Hail Batch job."""

    for key in (
        'CPG_ACCESS_LEVEL',
        'CPG_DATASET',
        'CPG_DATASET_GCP_PROJECT',
        'CPG_DATASET_PATH',
        'CPG_DRIVER_IMAGE',
        'CPG_IMAGE_REGISTRY_PREFIX',
        'CPG_REFERENCE_PREFIX',
        'CPG_WEB_URL_TEMPLATE',
        'CPG_OUTPUT_PREFIX',
        'HAIL_BILLING_PROJECT',
        'HAIL_BUCKET',
    ):
>>>>>>> 79be9fde
        val = os.getenv(key)
        if val:
            job.env(key, val)


def remote_tmpdir(hail_bucket: Optional[str] = None) -> str:
    """Returns the remote_tmpdir to use for Hail initialization.

    If `hail_bucket` is not specified explicitly, requires the `hail/bucket` config variable to be set.
    """
    bucket = hail_bucket or get_config().get('hail', {}).get('bucket')
    assert bucket, f'hail_bucket was not set by argument or configuration'
    return f'gs://{bucket}/batch-tmp'


def dataset_path(suffix: str, category: Optional[str] = None) -> str:
    """
    Returns a full path for the current dataset, given a category and path suffix.

    This is useful for specifying input files, as in contrast to the output_path
    function, dataset_path does _not_ take the `workflow/output_prefix` config variable
    into account.

    Examples
    --------
    Assuming that the analysis-runner has been invoked with
    `--dataset fewgenomes --access-level test --output 1kg_pca/v42`:

    >>> from cpg_utils.hail_batch import dataset_path
    >>> dataset_path('1kg_densified/combined.mt')
    'gs://cpg-fewgenomes-test/1kg_densified/combined.mt'
    >>> dataset_path('1kg_densified/report.html', 'web')
    'gs://cpg-fewgenomes-test-web/1kg_densified/report.html'

    Notes
    -----
    Requires either the
    * `workflow/dataset` and `workflow/access_level` config variables, or the
    * `workflow/dataset_path` config variable
    to be set, where the former takes precedence.

    Parameters
    ----------
    suffix : str
        A path suffix to append to the bucket.
    category : str, optional
        A category like "upload", "tmp", "web". If omitted, defaults to the "main" and
        "test" buckets based on the access level. See
        https://github.com/populationgenomics/team-docs/tree/main/storage_policies
        for a full list of categories and their use cases.

    Returns
    -------
    str
    """
    config = get_config()
    dataset = config['workflow'].get('dataset')
    access_level = config['workflow'].get('access_level')

    if dataset and access_level:
        namespace = 'test' if access_level == 'test' else 'main'
        if category is None:
            category = namespace
        elif category not in ('archive', 'upload'):
            category = f'{namespace}-{category}'
        prefix = f'cpg-{dataset}-{category}'
    else:
        prefix = config['workflow']['dataset_path']

    return os.path.join('gs://', prefix, suffix)


def web_url(
    suffix: str,
    dataset: Optional[str] = None,
    access_level: Optional[str] = None,
) -> str:
    """Returns URL corresponding to a dataset path of category 'web',
    assuming other arguments are the same.
    """
    dataset = dataset or os.environ['CPG_DATASET']
    access_level = access_level or os.environ['CPG_ACCESS_LEVEL']
    namespace = 'test' if access_level == 'test' else 'main'
    web_url_template = os.environ['CPG_WEB_URL_TEMPLATE']
    try:
        url = web_url_template.format(dataset=dataset, namespace=namespace)
    except KeyError as e:
        raise ValueError(
            f'CPG_WEB_URL_TEMPLATE should be parametrised by "dataset" and "namespace" in curly braces, '
            f'e.g. https://{{namespace}}-web.populationgenomics.org.au/{{dataset}}. Got: {web_url_template}'
        ) from e
    return os.path.join(url, suffix)


def output_path(suffix: str, category: Optional[str] = None) -> str:
    """Returns a full path for the given category and path suffix.

    In contrast to the dataset_path function, output_path takes the `workflow/output_prefix`
    config variable into account.

    Examples
    --------
    If using the analysis-runner, the `workflow/output_prefix` would be set to the argument
    provided using the --output argument, e.g.
    `--dataset fewgenomes --access-level test --output 1kg_pca/v42`:
    will use '1kg_pca/v42' as the base path to build upon in this method

    >>> from cpg_utils.hail_batch import output_path
    >>> output_path('loadings.ht')
    'gs://cpg-fewgenomes-test/1kg_pca/v42/loadings.ht'
    >>> output_path('report.html', 'web')
    'gs://cpg-fewgenomes-test-web/1kg_pca/v42/report.html'

    Notes
    -----
    Requires the `workflow/output_prefix` config variable to be set, in addition to the
    requirements for `dataset_path`.

    Parameters
    ----------
    suffix : str
        A path suffix to append to the bucket + output directory.
    category : str, optional
        A category like "upload", "tmp", "web". If omitted, defaults to the "main" and
        "test" buckets based on the access level. See
        https://github.com/populationgenomics/team-docs/tree/main/storage_policies
        for a full list of categories and their use cases.

    Returns
    -------
    str
    """
    return dataset_path(
        os.path.join(get_config()['workflow']['output_prefix'], suffix), category
    )


def image_path(suffix: str) -> str:
    """Returns a full path to a container image in the default registry.

    Examples
    --------
    >>> image_path('bcftools:1.10.2')
    'australia-southeast1-docker.pkg.dev/cpg-common/images/bcftools:1.10.2'

    Notes
    -----
    Requires the `workflow/image_registry_prefix` config variable to be set.

    Parameters
    ----------
    suffix : str
        Describes the location within the registry.

    Returns
    -------
    str
    """
<<<<<<< HEAD
    return f'{get_config()["workflow"]["image_registry_prefix"]}/{suffix}'
=======
    prefix = os.getenv('CPG_IMAGE_REGISTRY_PREFIX')
    assert prefix
    return os.path.join(prefix, suffix)
>>>>>>> 79be9fde


def reference_path(suffix: str) -> Union[CloudPath, Path]:
    """Returns a full path to a reference file.

    Examples
    --------
    >>> reference_path('hg38/v0/wgs_calling_regions.hg38.interval_list')
    'gs://cpg-reference/hg38/v0/wgs_calling_regions.hg38.interval_list'

    Notes
    -----
    Requires the `workflow/reference_prefix` config variable to be set.

    Parameters
    ----------
    suffix : str
        Describes path relative to the reference prefix.

    Returns
    -------
    str
    """
    # A leading slash results in the prefix being ignored, therefore use strip below.
    return to_anypath(get_config()['workflow']['reference_prefix']) / suffix.strip('/')


def authenticate_cloud_credentials_in_job(
    job,
    print_all_statements: bool = True,
):
    """
    Takes a hail batch job, activates the appropriate service account

    Once multiple environments are supported this method will decide
    on which authentication method is appropriate

    Parameters
    ----------
    job
        * A hail BashJob
    print_all_statements
        * logging toggle

    Returns
    -------
    None
    """

    # Use "set -x" to print the commands for easier debugging.
    if print_all_statements:
        job.command('set -x')

    # activate the google service account
    job.command(GCLOUD_AUTH_COMMAND)


def query_command(
    module,
    func_name: str,
    *func_args,
    setup_gcp: bool = False,
    hail_billing_project: Optional[str] = None,
    hail_bucket: Optional[str] = None,
    default_reference: str = 'GRCh38',
    packages: Optional[List[str]] = None,
) -> str:
    """
    Run a Python Hail Query function inside a Hail Batch job.
    Constructs a command string to use with job.command().
    If hail_billing_project is provided, Hail Query will be initialised.
    """
    python_cmd = BASE_CMD
    if hail_billing_project:
        assert hail_bucket
        python_cmd += HAIL_STARTUP.format(
            default_reference=default_reference,
            hail_billing_project=hail_billing_project,
            hail_bucket=hail_bucket,
        )
    python_cmd += CMD_MODULE.format(
        source_module=textwrap.dedent(inspect.getsource(module)),
        func_name=func_name,
        func_args=func_args,
    )

    return CMD_SCRIPT.format(
        gcloud_auth=GCLOUD_AUTH_COMMAND if setup_gcp else '',
        packages=('pip3 install ' + ' '.join(packages)) if packages else '',
        python_cmd=python_cmd,
    )<|MERGE_RESOLUTION|>--- conflicted
+++ resolved
@@ -81,29 +81,11 @@
     passed through for "batch-in-batch" use cases.
 
     The environment variable values are extracted from the current process and
-<<<<<<< HEAD
     copied to the environment dictionary of the given Hail Batch job.
     """
     # If possible, please don't add new environment variables here, but instead add
     # config variables.
     for key in ('CPG_CONFIG_PATH',):
-=======
-    copied to the environment dictionary of the given Hail Batch job."""
-
-    for key in (
-        'CPG_ACCESS_LEVEL',
-        'CPG_DATASET',
-        'CPG_DATASET_GCP_PROJECT',
-        'CPG_DATASET_PATH',
-        'CPG_DRIVER_IMAGE',
-        'CPG_IMAGE_REGISTRY_PREFIX',
-        'CPG_REFERENCE_PREFIX',
-        'CPG_WEB_URL_TEMPLATE',
-        'CPG_OUTPUT_PREFIX',
-        'HAIL_BILLING_PROJECT',
-        'HAIL_BUCKET',
-    ):
->>>>>>> 79be9fde
         val = os.getenv(key)
         if val:
             job.env(key, val)
@@ -262,13 +244,7 @@
     -------
     str
     """
-<<<<<<< HEAD
-    return f'{get_config()["workflow"]["image_registry_prefix"]}/{suffix}'
-=======
-    prefix = os.getenv('CPG_IMAGE_REGISTRY_PREFIX')
-    assert prefix
-    return os.path.join(prefix, suffix)
->>>>>>> 79be9fde
+    return os.path.join(get_config()['workflow']['image_registry_prefix'], suffix)
 
 
 def reference_path(suffix: str) -> Union[CloudPath, Path]:
