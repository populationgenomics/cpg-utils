--- conflicted
+++ resolved
@@ -9,12 +9,7 @@
 
 # We use these globals for lazy initialization, but pylint doesn't like that.
 # pylint: disable=global-statement, invalid-name
-<<<<<<< HEAD
-from hail.utils import frozendict
-_config_path = os.getenv('CPG_CONFIG_PATH')  # See set_config_path.
-=======
 _config_paths = (os.getenv('CPG_CONFIG_PATH') or '').split(',')  # See set_config_paths.
->>>>>>> 1eb3c201
 _config: Optional[dict] = None  # Cached config, initialized lazily.
 
 
@@ -30,20 +25,14 @@
         A list of cloudpathlib-compatible paths to TOML files containing configurations.
     """
 
-<<<<<<< HEAD
-    global _config_path, _config
-    if _config_path != config_path:
-        _config_path = config_path
-        os.environ['CPG_CONFIG_PATH'] = config_path
-=======
     global _config_paths, _config
     if _config_paths != config_paths:
         _config_paths = config_paths
->>>>>>> 1eb3c201
+        os.environ['CPG_CONFIG_PATH'] = ','.join(_config_paths)
         _config = None  # Make sure the config gets reloaded.
 
 
-def get_config() -> frozendict:
+def get_config() -> dict:
     """Returns the configuration dictionary.
 
     Call `set_config_paths` beforehand to override the default path.
@@ -109,17 +98,8 @@
     for path in config_paths:
         with AnyPath(path).open() as f:
             config_str = f.read()
-<<<<<<< HEAD
-
-        # Print the config content, which is helpful for debugging.
-        print(f'Configuration at {_config_path}:\n{config_str}')
-        _config = toml.loads(config_str)
-
-    return _config
-=======
             update_dict(config, toml.loads(config_str))
     return config
->>>>>>> 1eb3c201
 
 
 def update_dict(d1: dict, d2: dict) -> None:
