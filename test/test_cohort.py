"""
Test workflows.cohort
"""

import toml
from pytest_mock import MockFixture

from cpg_utils import to_path, Path
from cpg_utils.config import set_config_paths, update_dict
from cpg_utils.workflows.filetypes import BamPath
from cpg_utils.workflows.inputs import get_cohort
from cpg_utils.workflows.targets import Sex
from cpg_utils.workflows.utils import timestamp

tmp_dir_path = to_path(__file__).parent / 'results' / timestamp()
tmp_dir_path = tmp_dir_path.absolute()
tmp_dir_path.mkdir(parents=True, exist_ok=True)

DEFAULT_CONF = f"""
[workflow]
dataset_gcp_project = 'fewgenomes'
access_level = 'test'
dataset = 'fewgenomes'
sequencing_type = 'genome'

check_inputs = false
check_intermediates = false
check_expected_outputs = false
path_scheme = 'local'

[large_cohort]
pop_meta_field = 'Superpopulation name'

[hail]
billing_project = 'fewgenomes'
delete_scratch_on_exit = false
backend = 'local'
"""


def _set_config(dir_path: Path, extra_conf: dict | None = None):
    d = toml.loads(DEFAULT_CONF)
    d['workflow']['local_dir'] = str(dir_path)
    if extra_conf:
        update_dict(d, extra_conf)
    config_path = dir_path / 'config.toml'
    with config_path.open('w') as f:
        toml.dump(d, f)
    set_config_paths([str(config_path)])


def test_cohort(mocker: MockFixture):
    """
    Testing creating a Cohort object from metamist mocks.
    """
    _set_config(tmp_dir_path)

    def mock_get_samples(  # pylint: disable=unused-argument
        *args, **kwargs
    ) -> list[dict]:
        return [
            {'id': 'CPG00', 'external_id': 'SAMPLE0'},
            {'id': 'CPG01', 'external_id': 'SAMPLE1'},
            {'id': 'CPG02', 'external_id': 'SAMPLE2'},
            {'id': 'CPG03', 'external_id': 'SAMPLE3'},
            {'id': 'CPG04', 'external_id': 'SAMPLE4'},
        ]

    def get_sequences_by_sample_ids(  # pylint: disable=unused-argument
        *args, **kwargs
<<<<<<< HEAD
    ) -> dict[str, list[dict]]:
        return {
            "CPG01": [
                {
                    'id': 0,
                    'sample_id': 'CPG01',
                    'type': 'genome',
                    'status': 'completed',
                    'meta': {'reads': {'location': 'mock'}, 'read_type': 'bam'},
                },
                {
                    'id': 1,
                    'sample_id': 'CPG02',
                    'type': 'genome',
                    'status': 'completed',
                    'meta': {'reads': {'location': 'mock'}, 'read_type': 'bam'},
                },
            ]
        }
=======
    ) -> list[dict]:
        return [
            {
                'id': 0,
                'sample_id': 'CPG00',
                'type': 'genome',
                'status': 'completed',
                'meta': {'reads': [{'location': 'file.bam'}], 'reads_type': 'bam'},
            },
            {
                'id': 1,
                'sample_id': 'CPG00',
                'type': 'exome',
                'status': 'completed',
                'meta': {'reads': [{'location': 'file.bam'}], 'reads_type': 'bam'},
            },
            {
                'id': 2,
                'sample_id': 'CPG01',
                'type': 'genome',
                'status': 'completed',
                'meta': {
                    'reads': [
                        [{'location': 'file.R1.fq.gz'}, {'location': 'file.R2.fq.gz'}]
                    ],
                    'reads_type': 'fastq',
                },
            },
            {
                'id': 3,
                'sample_id': 'CPG02',
                'type': 'genome',
                'status': 'completed',
                'meta': {'reads': [{'location': 'file.bam'}], 'reads_type': 'bam'},
            },
            {
                'id': 4,
                'sample_id': 'CPG03',
                'type': 'genome',
                'status': 'completed',
                'meta': {'reads': [{'location': 'file.bam'}], 'reads_type': 'bam'},
            },
            {
                'id': 5,
                'sample_id': 'CPG04',
                'type': 'genome',
                'status': 'incomplete',
                'meta': {},
            },
        ]
>>>>>>> fb4869d4

    def mock_get_external_participant_id_to_internal_sample_id(  # pylint: disable=unused-argument
        *args, **kwargs
    ) -> list[list]:
        return [
            ['PART0', 'CPG00'],
            ['PART1', 'CPG01'],
            ['PART2', 'CPG02'],
            ['PART3', 'CPG03'],
            ['PART4', 'CPG04'],
        ]

    def mock_get_participants(  # pylint: disable=unused-argument
        *args, **kwargs
    ) -> list[dict]:
        return [
            {
                'external_id': 'PART0',
                'reported_sex': 1,
                'meta': {
                    'Superpopulation name': 'Africa',
                },
            },
            {
                'external_id': 'PART1',
                'reported_sex': 2,
                'meta': {
                    'Dummy': 'dummy',
                },
            },
            {
                'external_id': 'PART2',
                'reported_sex': 0,
            },
            {
                'external_id': 'PART3',
            },
            {
                'external_id': 'PART4',
            },
        ]

    def mock_get_families(*args, **kwargs):  # pylint: disable=unused-argument
        return [{'id': 1}, {'id': 2}]

    def mock_get_pedigree(*args, **kwargs):  # pylint: disable=unused-argument
        return [
            {
                'family_id': 1,
                'individual_id': 'PART1',
                'maternal_id': 'PART2',
                'paternal_id': 0,
                'affected': 2,
                'sex': 2,
            },
            {
                'family_id': 1,
                'individual_id': 'PART2',
                'maternal_id': 0,
                'paternal_id': 0,
                'affected': 1,
                'sex': 2,
            },
            {
                'family_id': 2,
                'individual_id': 'PART3',
                'maternal_id': 0,
                'paternal_id': 0,
                'affected': 0,
                'sex': 0,
            },
        ]

    def mock_query_analyses(*args, **kwargs):  # pylint: disable=unused-argument
        return []

    mocker.patch(
        'sample_metadata.apis.SampleApi.get_samples',
        mock_get_samples,
    )
    mocker.patch(
        'sample_metadata.apis.SequenceApi.get_sequences_by_sample_ids',
        get_sequences_by_sample_ids,
    )
    mocker.patch(
        'sample_metadata.apis.ParticipantApi.get_external_participant_id_to_internal_sample_id',
        mock_get_external_participant_id_to_internal_sample_id,
    )
    mocker.patch(
        'sample_metadata.apis.ParticipantApi.get_participants',
        mock_get_participants,
    )
    mocker.patch(
        'sample_metadata.apis.FamilyApi.get_families',
        mock_get_families,
    )
    mocker.patch(
        'sample_metadata.apis.FamilyApi.get_pedigree',
        mock_get_pedigree,
    )
    mocker.patch(
        'sample_metadata.apis.AnalysisApi.query_analyses',
        mock_query_analyses,
    )

    cohort = get_cohort()
    # the 5th sample doesn't have associated seq/meta/reads
    assert len(cohort.get_samples()) == 5
    assert cohort.get_sample_ids() == ['CPG00', 'CPG01', 'CPG02', 'CPG03', 'CPG04']
    assert cohort.get_samples()[0].id == 'CPG00'
    assert isinstance(
        cohort.get_samples()[0].alignment_input_by_seq_type['genome'], BamPath
    )
    assert isinstance(
        cohort.get_samples()[0].alignment_input_by_seq_type['genome'], BamPath
    )
    assert cohort.get_samples()[0].meta['Superpopulation name'] == 'Africa'
    assert cohort.get_samples()[0].pedigree.sex == Sex.MALE
    assert cohort.get_samples()[0].pedigree.mom is None
    assert cohort.get_samples()[0].pedigree.dad is None
    assert cohort.get_samples()[1].pedigree.sex == Sex.FEMALE
    assert cohort.get_samples()[1].pedigree.mom == cohort.get_samples()[2]
    assert cohort.get_samples()[1].pedigree.dad is None
    assert cohort.get_samples()[1].pedigree.phenotype == 2
    assert cohort.get_samples()[2].pedigree.sex == Sex.FEMALE
    assert cohort.get_samples()[2].pedigree.mom is None
    assert cohort.get_samples()[2].pedigree.dad is None
    assert cohort.get_samples()[3].pedigree.sex == Sex.UNKNOWN
    assert cohort.get_samples()[3].pedigree.mom is None
    assert cohort.get_samples()[3].pedigree.dad is None
    assert cohort.get_samples()[4].seq_by_type['genome'].alignment_input is None<|MERGE_RESOLUTION|>--- conflicted
+++ resolved
@@ -68,78 +68,69 @@
 
     def get_sequences_by_sample_ids(  # pylint: disable=unused-argument
         *args, **kwargs
-<<<<<<< HEAD
-    ) -> dict[str, list[dict]]:
+    ) -> dict:
         return {
-            "CPG01": [
+            'CPG00': [
                 {
                     'id': 0,
+                    'sample_id': 'CPG00',
+                    'type': 'genome',
+                    'status': 'completed',
+                    'meta': {'reads': [{'location': 'file.bam'}], 'reads_type': 'bam'},
+                },
+                {
+                    'id': 1,
+                    'sample_id': 'CPG00',
+                    'type': 'exome',
+                    'status': 'completed',
+                    'meta': {'reads': [{'location': 'file.bam'}], 'reads_type': 'bam'},
+                },
+            ],
+            'CPG01': [
+                {
+                    'id': 2,
                     'sample_id': 'CPG01',
                     'type': 'genome',
                     'status': 'completed',
-                    'meta': {'reads': {'location': 'mock'}, 'read_type': 'bam'},
-                },
-                {
-                    'id': 1,
+                    'meta': {
+                        'reads': [
+                            [
+                                {'location': 'file.R1.fq.gz'},
+                                {'location': 'file.R2.fq.gz'},
+                            ]
+                        ],
+                        'reads_type': 'fastq',
+                    },
+                }
+            ],
+            'CPG02': [
+                {
+                    'id': 3,
                     'sample_id': 'CPG02',
                     'type': 'genome',
                     'status': 'completed',
-                    'meta': {'reads': {'location': 'mock'}, 'read_type': 'bam'},
-                },
-            ]
+                    'meta': {'reads': [{'location': 'file.bam'}], 'reads_type': 'bam'},
+                }
+            ],
+            'CPG03': [
+                {
+                    'id': 4,
+                    'sample_id': 'CPG03',
+                    'type': 'genome',
+                    'status': 'completed',
+                    'meta': {'reads': [{'location': 'file.bam'}], 'reads_type': 'bam'},
+                }
+            ],
+            'CPG04': [
+                {
+                    'id': 5,
+                    'sample_id': 'CPG04',
+                    'type': 'genome',
+                    'status': 'incomplete',
+                    'meta': {},
+                }
+            ],
         }
-=======
-    ) -> list[dict]:
-        return [
-            {
-                'id': 0,
-                'sample_id': 'CPG00',
-                'type': 'genome',
-                'status': 'completed',
-                'meta': {'reads': [{'location': 'file.bam'}], 'reads_type': 'bam'},
-            },
-            {
-                'id': 1,
-                'sample_id': 'CPG00',
-                'type': 'exome',
-                'status': 'completed',
-                'meta': {'reads': [{'location': 'file.bam'}], 'reads_type': 'bam'},
-            },
-            {
-                'id': 2,
-                'sample_id': 'CPG01',
-                'type': 'genome',
-                'status': 'completed',
-                'meta': {
-                    'reads': [
-                        [{'location': 'file.R1.fq.gz'}, {'location': 'file.R2.fq.gz'}]
-                    ],
-                    'reads_type': 'fastq',
-                },
-            },
-            {
-                'id': 3,
-                'sample_id': 'CPG02',
-                'type': 'genome',
-                'status': 'completed',
-                'meta': {'reads': [{'location': 'file.bam'}], 'reads_type': 'bam'},
-            },
-            {
-                'id': 4,
-                'sample_id': 'CPG03',
-                'type': 'genome',
-                'status': 'completed',
-                'meta': {'reads': [{'location': 'file.bam'}], 'reads_type': 'bam'},
-            },
-            {
-                'id': 5,
-                'sample_id': 'CPG04',
-                'type': 'genome',
-                'status': 'incomplete',
-                'meta': {},
-            },
-        ]
->>>>>>> fb4869d4
 
     def mock_get_external_participant_id_to_internal_sample_id(  # pylint: disable=unused-argument
         *args, **kwargs
